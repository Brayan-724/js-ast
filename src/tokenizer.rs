--- conflicted
+++ resolved
@@ -6,10 +6,7 @@
     If,
     Else,
     While,
-<<<<<<< HEAD
-=======
     Break,
->>>>>>> 6a7d514b
 }
 
 impl TryFrom<&str> for JsTokenKeyword {
@@ -21,10 +18,7 @@
             "if" => Ok(Self::If),
             "else" => Ok(Self::Else),
             "while" => Ok(Self::While),
-<<<<<<< HEAD
-=======
             "break" => Ok(Self::While),
->>>>>>> 6a7d514b
             _ => Err(()),
         }
     }
